--- conflicted
+++ resolved
@@ -1,11 +1,4 @@
 # Picamera2 WebUI
-<<<<<<< HEAD
-=======
-
-## HOT OFF THE PRESS!
-
-v0.1.0-beta has been setup as prerelease Please check it out and make any reports of issues. Jist is Pi5 Multicam support and better saving of config - https://github.com/monkeymademe/picamera2-WebUI/releases/tag/v0.1.0-beta
->>>>>>> cab50a8c
 
 ## Overview
 
